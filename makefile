--- conflicted
+++ resolved
@@ -31,11 +31,7 @@
 
 # test for the default configuration
 test: default
-<<<<<<< HEAD
 	python -m unittest discover -c -s tests/ -p "*_test.py"
-=======
-	python -u tests/test_s2p.py --all
->>>>>>> 630e2592
 
 # make sure that the destination directory is built
 $(BINDIR):
