import subprocess
from codecs import open
from setuptools import setup, find_packages
from setuptools.command import develop, build_py
from wheel.bdist_wheel import bdist_wheel as _bdist_wheel


def readme():
    with open("README.md", "r", "utf-8") as f:
        return f.read()


class CustomDevelop(develop.develop, object):
    """
    Class needed for "pip install -e ."
    """
    def run(self):
        subprocess.check_call("make", shell=True)
        super(CustomDevelop, self).run()


class CustomBuildPy(build_py.build_py, object):
    """
    Class needed for "pip install s2p"
    """
    def run(self):
        super(CustomBuildPy, self).run()
        subprocess.check_call("make", shell=True)
        subprocess.check_call("cp -r bin lib build/lib/", shell=True)


class BdistWheel(_bdist_wheel):
    """
    Class needed to build platform dependent binary wheels
    """
    def finalize_options(self):
        _bdist_wheel.finalize_options(self)
        self.root_is_pure = False


requirements = ['numpy',
                'scipy',
                'rasterio[s3,test]',
                'utm',
                'pyproj',
<<<<<<< HEAD
                'beautifulsoup4[lxml]',
=======
                'bs4',
                'ransac',
>>>>>>> 2feea525
                'requests']

setup(name="s2p",
      version="1.0b10",
      description="Satellite Stereo Pipeline.",
      long_description=readme(),
      long_description_content_type='text/markdown',
      url='https://github.com/cmla/s2p',
      packages=['s2p'],
      install_requires=requirements,
      cmdclass={'develop': CustomDevelop,
                'build_py': CustomBuildPy,
                'bdist_wheel': BdistWheel},
      entry_points="""
          [console_scripts]
          s2p=s2p.cli:main
      """)<|MERGE_RESOLUTION|>--- conflicted
+++ resolved
@@ -43,12 +43,8 @@
                 'rasterio[s3,test]',
                 'utm',
                 'pyproj',
-<<<<<<< HEAD
                 'beautifulsoup4[lxml]',
-=======
-                'bs4',
                 'ransac',
->>>>>>> 2feea525
                 'requests']
 
 setup(name="s2p",
